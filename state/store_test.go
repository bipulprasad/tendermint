--- conflicted
+++ resolved
@@ -166,15 +166,15 @@
 		remainingValSetHeight int64
 		remainingParamsHeight int64
 	}{
-		// "error when prune height is 0":           {1, 100, 0, true, 0, 0},
-		// "error when prune height is negative":    {1, 100, -10, true, 0, 0},
-		// "error when prune height does not exist": {1, 100, 101, true, 0, 0},
-		// "prune all":                              {1, 100, 100, false, 93, 95},
-		// "prune from non 1 height":                {10, 50, 40, false, 33, 35},
-		// "prune some":                             {1, 10, 8, false, 3, 5},
+		"error when prune height is 0":           {1, 100, 0, true, 0, 0},
+		"error when prune height is negative":    {1, 100, -10, true, 0, 0},
+		"error when prune height does not exist": {1, 100, 101, true, 0, 0},
+		"prune all":                              {1, 100, 100, false, 93, 95},
+		"prune from non 1 height":                {10, 50, 40, false, 33, 35},
+		"prune some":                             {1, 10, 8, false, 3, 5},
 		// we test this because we flush to disk every 1000 "states"
 		"prune more than 1000 state": {1, 1010, 1010, false, 1003, 1005},
-		// "prune across checkpoint":    {99900, 100002, 100002, false, 100000, 99995},
+		"prune across checkpoint":    {99900, 100002, 100002, false, 100000, 99995},
 	}
 	for name, tc := range testcases {
 		tc := tc
@@ -253,7 +253,7 @@
 				require.NotNil(t, abci, h)
 			}
 
-			emptyParams := tmproto.ConsensusParams{}
+			emptyParams := types.ConsensusParams{}
 
 			for h := tc.startHeight; h < tc.pruneHeight; h++ {
 				vals, err := stateStore.LoadValidators(h)
@@ -266,15 +266,9 @@
 				}
 
 				params, err := stateStore.LoadConsensusParams(h)
-<<<<<<< HEAD
 				if h == tc.remainingParamsHeight {
-					require.NoError(t, err)
-					require.NotEqual(t, emptyParams, params)
-=======
-				if expectParams[h] {
-					require.NoError(t, err, "params height %v", h)
-					require.False(t, params.Equals(&types.ConsensusParams{}), "params should not be empty")
->>>>>>> 17905cba
+					require.NoError(t, err, h)
+					require.NotEqual(t, emptyParams, params, h)
 				} else {
 					require.Error(t, err, h)
 					require.Equal(t, emptyParams, params, h)
